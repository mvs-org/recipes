// Reads in the type definitions from all pallets in the runtime and the runtime's own tpes
// Naively aggregates types and writes them to disk.

const fs = require('fs');

// A list of all the installed recipe pallets' folder names.
// Does not include system pallets because Apps already supports them.
// Redundant with construct_runtime!
const pallets = [
  "adding-machine",
  "basic-token",
  "charity",
  "check-membership",
  "compounding-interest",
  "constant-config",
  "default-instance",
  "double-map",
  "execution-schedule",
<<<<<<< HEAD
  "hello-substrate",
=======
  "fixed-point",
>>>>>>> 1a8190df
  "generic-event",
  "last-caller",
  "offchain-demo",
  "randomness",
  "ringbuffer-queue",
  "randomness",
  "simple-event",
  "simple-map",
  "single-value",
  "storage-cache",
  "struct-storage",
  "vec-set",
]

// Types that are native to the runtime itself (ie come from lib.rs)
// These specifics are from https://polkadot.js.org/api/start/types.extend.html#impact-on-extrinsics
const runtimeOwnTypes = {
  "Address": "AccountId",
  "LookupSource": "AccountId"
}

// Loop through all pallets aggregating types
let finalTypes = runtimeOwnTypes;
let palletTypes;
for (let dirname of pallets) {
  let path = `../../pallets/${dirname}/types.json`;
  palletTypes = JSON.parse(fs.readFileSync(path, 'utf8'));
  finalTypes = {...finalTypes, ...palletTypes};
}

// Write output to disk
fs.writeFileSync("types.json", JSON.stringify(finalTypes, null, 2), 'utf8');<|MERGE_RESOLUTION|>--- conflicted
+++ resolved
@@ -16,12 +16,9 @@
   "default-instance",
   "double-map",
   "execution-schedule",
-<<<<<<< HEAD
+  "fixed-point",
+  "generic-event",
   "hello-substrate",
-=======
-  "fixed-point",
->>>>>>> 1a8190df
-  "generic-event",
   "last-caller",
   "offchain-demo",
   "randomness",
