--- conflicted
+++ resolved
@@ -20,38 +20,6 @@
 frame-system = { version = '2.0.0-alpha.7', git = 'https://github.com/paritytech/substrate', rev = '7f73312aa0bf4a4107860141f085e9770ec01b72', default-features = false }
 sp-runtime = { version = '2.0.0-alpha.7', git = 'https://github.com/paritytech/substrate', rev = '7f73312aa0bf4a4107860141f085e9770ec01b72', default-features = false }
 
-<<<<<<< HEAD
-[dependencies.support]
-default-features = false
-
-package = 'frame-support'
-version = '2.0.0-alpha.5'
-
-[dependencies.system]
-default-features = false
-
-package = 'frame-system'
-version = '2.0.0-alpha.5'
-
-[dependencies.balances]
-default-features = false
-
-package = 'pallet-balances'
-version = '2.0.0-alpha.5'
-
-[dependencies.runtime-primitives]
-default-features = false
-
-package = 'sp-runtime'
-version = '2.0.0-alpha.5'
-
-[dev-dependencies.primitives]
-default-features = false
-
-package = 'sp-core'
-version = '2.0.0-alpha.5'
-=======
 
 [dev-dependencies]
-sp-core = { version = '2.0.0-alpha.7', git = 'https://github.com/paritytech/substrate', rev = '7f73312aa0bf4a4107860141f085e9770ec01b72', default-features = false }
->>>>>>> 5a19187a
+sp-core = { version = '2.0.0-alpha.7', git = 'https://github.com/paritytech/substrate', rev = '7f73312aa0bf4a4107860141f085e9770ec01b72', default-features = false }