[package]
name = "storage-cache"
version = "2.0.0-alpha.7"
authors = ["4meta5"]
edition = "2018"
license = "GPL-3.0-or-later"

[dependencies]
# external dependencies
parity-scale-codec = { default-features = false, features = ['derive'], version = '1.3.0' }

# Substrate pallet/frame dependencies
<<<<<<< HEAD
support = { package = 'frame-support', version = '2.0.0-alpha.5', default_features = false }
system = { package = 'frame-system', version = '2.0.0-alpha.5', default_features = false }
sp-runtime = { version = '2.0.0-alpha.5', default_features = false }
sp-std = { version = '2.0.0-alpha.5', default_features = false }

[dev-dependencies]
sp-core = { version = '2.0.0-alpha.5', default_features = false }
sp-io = { version = '2.0.0-alpha.5', default_features = false }
=======
frame-support = { package = 'frame-support', version = '2.0.0-alpha.7', git = 'https://github.com/paritytech/substrate', rev = '7f73312aa0bf4a4107860141f085e9770ec01b72', default_features = false }
frame-system = { package = 'frame-system', version = '2.0.0-alpha.7', git = 'https://github.com/paritytech/substrate', rev = '7f73312aa0bf4a4107860141f085e9770ec01b72', default_features = false }
sp-runtime = { version = '2.0.0-alpha.7', git = 'https://github.com/paritytech/substrate', rev = '7f73312aa0bf4a4107860141f085e9770ec01b72', default_features = false }
sp-std = { version = '2.0.0-alpha.7', git = 'https://github.com/paritytech/substrate', rev = '7f73312aa0bf4a4107860141f085e9770ec01b72', default_features = false }

[dev-dependencies]
sp-core = { version = '2.0.0-alpha.7', git = 'https://github.com/paritytech/substrate', rev = '7f73312aa0bf4a4107860141f085e9770ec01b72', default_features = false }
sp-io = { version = '2.0.0-alpha.7', git = 'https://github.com/paritytech/substrate', rev = '7f73312aa0bf4a4107860141f085e9770ec01b72', default_features = false }
>>>>>>> 5a19187a

[features]
default = ['std']
std = [
	'parity-scale-codec/std',
	'frame-support/std',
	'frame-system/std',
	'sp-runtime/std',
]<|MERGE_RESOLUTION|>--- conflicted
+++ resolved
@@ -10,16 +10,6 @@
 parity-scale-codec = { default-features = false, features = ['derive'], version = '1.3.0' }
 
 # Substrate pallet/frame dependencies
-<<<<<<< HEAD
-support = { package = 'frame-support', version = '2.0.0-alpha.5', default_features = false }
-system = { package = 'frame-system', version = '2.0.0-alpha.5', default_features = false }
-sp-runtime = { version = '2.0.0-alpha.5', default_features = false }
-sp-std = { version = '2.0.0-alpha.5', default_features = false }
-
-[dev-dependencies]
-sp-core = { version = '2.0.0-alpha.5', default_features = false }
-sp-io = { version = '2.0.0-alpha.5', default_features = false }
-=======
 frame-support = { package = 'frame-support', version = '2.0.0-alpha.7', git = 'https://github.com/paritytech/substrate', rev = '7f73312aa0bf4a4107860141f085e9770ec01b72', default_features = false }
 frame-system = { package = 'frame-system', version = '2.0.0-alpha.7', git = 'https://github.com/paritytech/substrate', rev = '7f73312aa0bf4a4107860141f085e9770ec01b72', default_features = false }
 sp-runtime = { version = '2.0.0-alpha.7', git = 'https://github.com/paritytech/substrate', rev = '7f73312aa0bf4a4107860141f085e9770ec01b72', default_features = false }
@@ -28,7 +18,6 @@
 [dev-dependencies]
 sp-core = { version = '2.0.0-alpha.7', git = 'https://github.com/paritytech/substrate', rev = '7f73312aa0bf4a4107860141f085e9770ec01b72', default_features = false }
 sp-io = { version = '2.0.0-alpha.7', git = 'https://github.com/paritytech/substrate', rev = '7f73312aa0bf4a4107860141f085e9770ec01b72', default_features = false }
->>>>>>> 5a19187a
 
 [features]
 default = ['std']
