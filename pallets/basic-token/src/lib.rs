#![cfg_attr(not(feature = "std"), no_std)]

//! Simple Token Transfer
//! 1. set total supply
//! 2. establish ownership upon configuration of circulating tokens
//! 3. coordinate token transfers with the runtime functions
use frame_support::{
	decl_event, decl_module, decl_error, decl_storage, ensure,
	dispatch::DispatchResult,
};
use frame_system::{self as system, ensure_signed};

#[cfg(test)]
mod tests;

pub trait Trait: system::Trait {
	type Event: From<Event<Self>> + Into<<Self as system::Trait>::Event>;
}

decl_storage! {
	trait Store for Module<T: Trait> as Token {
<<<<<<< HEAD
		pub Balances get(get_balance): map hasher(blake2_128_concat) T::AccountId => u64;
=======
		pub Balances get(fn get_balance): map hasher(blake2_128_concat) T::AccountId => u64;
>>>>>>> 5a19187a

		pub TotalSupply get(fn total_supply): u64 = 21000000;

		Init get(fn is_init): bool;
	}
}

decl_event!(
	pub enum Event<T>
	where
		AccountId = <T as system::Trait>::AccountId,
	{
		/// Token was initialized by user
		Initialized(AccountId),
		/// Tokens successfully transferred between users
		Transfer(AccountId, AccountId, u64), // (from, to, value)
	}
);

decl_error! {
	pub enum Error for Module<T: Trait> {
		/// Attempted to initialize the token after it had already been initialized.
		AlreadyInitialized,
		/// Attempted to transfer more funds than were available
		InsufficientFunds,
	}
}

decl_module! {
	pub struct Module<T: Trait> for enum Call where origin: T::Origin {
		fn deposit_event() = default;

		/// Initialize the token
		/// transfers the total_supply amout to the caller
		#[weight = 10_000]
		fn init(origin) -> DispatchResult {
			let sender = ensure_signed(origin)?;
			ensure!(Self::is_init() == false, <Error<T>>::AlreadyInitialized);

			<Balances<T>>::insert(sender, Self::total_supply());

			Init::put(true);
			Ok(())
		}

		/// Transfer tokens from one account to another
		#[weight = 10_000]
		fn transfer(_origin, to: T::AccountId, value: u64) -> DispatchResult {
			let sender = ensure_signed(_origin)?;
			let sender_balance = Self::get_balance(&sender);
			let receiver_balance = Self::get_balance(&to);

			// Calculate new balances
			let updated_from_balance = sender_balance.checked_sub(value).ok_or(<Error<T>>::InsufficientFunds)?;
			let updated_to_balance = receiver_balance.checked_add(value).expect("Entire supply fits in u64; qed");

			// Write new balances to storage
			<Balances<T>>::insert(&sender, updated_from_balance);
			<Balances<T>>::insert(&to, updated_to_balance);

			Self::deposit_event(RawEvent::Transfer(sender, to, value));
			Ok(())
		}
	}
}<|MERGE_RESOLUTION|>--- conflicted
+++ resolved
@@ -19,11 +19,7 @@
 
 decl_storage! {
 	trait Store for Module<T: Trait> as Token {
-<<<<<<< HEAD
-		pub Balances get(get_balance): map hasher(blake2_128_concat) T::AccountId => u64;
-=======
 		pub Balances get(fn get_balance): map hasher(blake2_128_concat) T::AccountId => u64;
->>>>>>> 5a19187a
 
 		pub TotalSupply get(fn total_supply): u64 = 21000000;
 
